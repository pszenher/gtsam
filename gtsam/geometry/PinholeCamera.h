/* ----------------------------------------------------------------------------

 * GTSAM Copyright 2010, Georgia Tech Research Corporation,
 * Atlanta, Georgia 30332-0415
 * All Rights Reserved
 * Authors: Frank Dellaert, et al. (see THANKS for the full author list)

 * See LICENSE for the license information

 * -------------------------------------------------------------------------- */

/**
 * @file PinholeCamera.h
 * @brief Base class for all pinhole cameras
 * @author Yong-Dian Jian
 * @date Jan 27, 2012
 */

#pragma once

#include <gtsam/geometry/CalibratedCamera.h>
#include <gtsam/geometry/Pose2.h>
#include <cmath>

namespace gtsam {

/**
 * A pinhole camera class that has a Pose3 and a Calibration.
 * @addtogroup geometry
 * \nosubgrouping
 */
template<typename Calibration>
class PinholeCamera {

private:
  Pose3 pose_;
  Calibration K_;

<<<<<<< HEAD
  // Get dimensions of calibration type and This at compile time
  static const int DimK = traits::dimension<Calibration>::value, //
      DimC = 6 + DimK;
=======
  GTSAM_CONCEPT_MANIFOLD_TYPE(Calibration)

  // Get dimensions of calibration type at compile time
  static const int DimK = FixedDimension<Calibration>::value;
>>>>>>> 6b47b914

public:

  enum { dimension = 6 + DimK };

  /// @name Standard Constructors
  /// @{

  /** default constructor */
  PinholeCamera() {
  }

  /** constructor with pose */
  explicit PinholeCamera(const Pose3& pose) :
      pose_(pose) {
  }

  /** constructor with pose and calibration */
  PinholeCamera(const Pose3& pose, const Calibration& K) :
      pose_(pose), K_(K) {
  }

  /// @}
  /// @name Named Constructors
  /// @{

  /**
   * Create a level camera at the given 2D pose and height
   * @param K the calibration
   * @param pose2 specifies the location and viewing direction
   * (theta 0 = looking in direction of positive X axis)
   * @param height camera height
   */
  static PinholeCamera Level(const Calibration &K, const Pose2& pose2,
      double height) {
    const double st = sin(pose2.theta()), ct = cos(pose2.theta());
    const Point3 x(st, -ct, 0), y(0, 0, -1), z(ct, st, 0);
    const Rot3 wRc(x, y, z);
    const Point3 t(pose2.x(), pose2.y(), height);
    const Pose3 pose3(wRc, t);
    return PinholeCamera(pose3, K);
  }

  /// PinholeCamera::level with default calibration
  static PinholeCamera Level(const Pose2& pose2, double height) {
    return PinholeCamera::Level(Calibration(), pose2, height);
  }

  /**
   * Create a camera at the given eye position looking at a target point in the scene
   * with the specified up direction vector.
   * @param eye specifies the camera position
   * @param target the point to look at
   * @param upVector specifies the camera up direction vector,
   *        doesn't need to be on the image plane nor orthogonal to the viewing axis
   * @param K optional calibration parameter
   */
  static PinholeCamera Lookat(const Point3& eye, const Point3& target,
      const Point3& upVector, const Calibration& K = Calibration()) {
    Point3 zc = target - eye;
    zc = zc / zc.norm();
    Point3 xc = (-upVector).cross(zc); // minus upVector since yc is pointing down
    xc = xc / xc.norm();
    Point3 yc = zc.cross(xc);
    Pose3 pose3(Rot3(xc, yc, zc), eye);
    return PinholeCamera(pose3, K);
  }

  /// @}
  /// @name Advanced Constructors
  /// @{

  explicit PinholeCamera(const Vector &v) {
    pose_ = Pose3::Expmap(v.head(6));
    if (v.size() > 6) {
      K_ = Calibration(v.tail(DimK));
    }
  }

  PinholeCamera(const Vector &v, const Vector &K) :
      pose_(Pose3::Expmap(v)), K_(K) {
  }

  /// @}
  /// @name Testable
  /// @{

  /// assert equality up to a tolerance
  bool equals(const PinholeCamera &camera, double tol = 1e-9) const {
    return pose_.equals(camera.pose(), tol)
        && K_.equals(camera.calibration(), tol);
  }

  /// print
  void print(const std::string& s = "PinholeCamera") const {
    pose_.print(s + ".pose");
    K_.print(s + ".calibration");
  }

  /// @}
  /// @name Standard Interface
  /// @{

  virtual ~PinholeCamera() {
  }

  /// return pose
  inline Pose3& pose() {
    return pose_;
  }

  /// return pose
  inline const Pose3& pose() const {
    return pose_;
  }

  /// return calibration
  inline Calibration& calibration() {
    return K_;
  }

  /// return calibration
  inline const Calibration& calibration() const {
    return K_;
  }

  /// @}
  /// @name Manifold
  /// @{

  /// Manifold dimension
  inline size_t dim() const {
<<<<<<< HEAD
    return DimC;
=======
    return dimension;
>>>>>>> 6b47b914
  }

  /// Manifold dimension
  inline static size_t Dim() {
<<<<<<< HEAD
    return DimC;
  }

  typedef Eigen::Matrix<double, DimC, 1> VectorK6;
=======
    return dimension;
  }

  typedef Eigen::Matrix<double, dimension, 1> VectorK6;
>>>>>>> 6b47b914

  /// move a cameras according to d
  PinholeCamera retract(const Vector& d) const {
    if ((size_t) d.size() == 6)
      return PinholeCamera(pose().retract(d), calibration());
    else
      return PinholeCamera(pose().retract(d.head(6)),
          calibration().retract(d.tail(calibration().dim())));
  }

  /// return canonical coordinate
  VectorK6 localCoordinates(const PinholeCamera& T2) const {
    VectorK6 d;
    // TODO: why does d.head<6>() not compile??
    d.head(6) = pose().localCoordinates(T2.pose());
    d.tail(DimK) = calibration().localCoordinates(T2.calibration());
    return d;
  }

<<<<<<< HEAD
=======
  /// for Canonical
  static PinholeCamera identity() {
    return PinholeCamera(); // assumes that the default constructor is valid
  }

>>>>>>> 6b47b914
  /// @}
  /// @name Transformations and measurement functions
  /// @{

  /**
   * projects a 3-dimensional point in camera coordinates into the
   * camera and returns a 2-dimensional point, no calibration applied
   * @param P A point in camera coordinates
   * @param Dpoint is the 2*3 Jacobian w.r.t. P
   */
  static Point2 project_to_camera(const Point3& P, //
      OptionalJacobian<2, 3> Dpoint = boost::none) {
#ifdef GTSAM_THROW_CHEIRALITY_EXCEPTION
    if (P.z() <= 0)
      throw CheiralityException();
#endif
    double d = 1.0 / P.z();
    const double u = P.x() * d, v = P.y() * d;
    if (Dpoint)
      *Dpoint << d, 0.0, -u * d, 0.0, d, -v * d;
    return Point2(u, v);
  }

  /// Project a point into the image and check depth
  inline std::pair<Point2, bool> projectSafe(const Point3& pw) const {
    const Point3 pc = pose_.transform_to(pw);
    const Point2 pn = project_to_camera(pc);
    return std::make_pair(K_.uncalibrate(pn), pc.z() > 0);
  }

  typedef Eigen::Matrix<double, 2, DimK> Matrix2K;

  /** project a point from world coordinate to the image
   *  @param pw is a point in world coordinates
   *  @param Dpose is the Jacobian w.r.t. pose3
   *  @param Dpoint is the Jacobian w.r.t. point3
   *  @param Dcal is the Jacobian w.r.t. calibration
   */
  inline Point2 project(const Point3& pw, OptionalJacobian<2, 6> Dpose =
      boost::none, OptionalJacobian<2, 3> Dpoint = boost::none,
      OptionalJacobian<2, DimK> Dcal = boost::none) const {

    // Transform to camera coordinates and check cheirality
    const Point3 pc = pose_.transform_to(pw);

    // Project to normalized image coordinates
    const Point2 pn = project_to_camera(pc);

    if (Dpose || Dpoint) {
      const double z = pc.z(), d = 1.0 / z;

      // uncalibration
      Matrix2 Dpi_pn;
      const Point2 pi = K_.uncalibrate(pn, Dcal, Dpi_pn);

      // chain the Jacobian matrices
      if (Dpose)
        calculateDpose(pn, d, Dpi_pn, *Dpose);
      if (Dpoint)
        calculateDpoint(pn, d, pose_.rotation().matrix(), Dpi_pn, *Dpoint);
      return pi;
    } else
      return K_.uncalibrate(pn, Dcal);
  }

  /** project a point at infinity from world coordinate to the image
   *  @param pw is a point in the world coordinate (it is pw = lambda*[pw_x  pw_y  pw_z] with lambda->inf)
   *  @param Dpose is the Jacobian w.r.t. pose3
   *  @param Dpoint is the Jacobian w.r.t. point3
   *  @param Dcal is the Jacobian w.r.t. calibration
   */
  inline Point2 projectPointAtInfinity(const Point3& pw,
      OptionalJacobian<2, 6> Dpose = boost::none,
      OptionalJacobian<2, 2> Dpoint = boost::none,
      OptionalJacobian<2, DimK> Dcal = boost::none) const {

    if (!Dpose && !Dpoint && !Dcal) {
      const Point3 pc = pose_.rotation().unrotate(pw); // get direction in camera frame (translation does not matter)
      const Point2 pn = project_to_camera(pc); // project the point to the camera
      return K_.uncalibrate(pn);
    }

    // world to camera coordinate
    Matrix3 Dpc_rot, Dpc_point;
    const Point3 pc = pose_.rotation().unrotate(pw, Dpc_rot, Dpc_point);

    Matrix36 Dpc_pose;
    Dpc_pose.setZero();
    Dpc_pose.leftCols<3>() = Dpc_rot;

    // camera to normalized image coordinate
    Matrix23 Dpn_pc; // 2*3
    const Point2 pn = project_to_camera(pc, Dpn_pc);

    // uncalibration
    Matrix2 Dpi_pn; // 2*2
    const Point2 pi = K_.uncalibrate(pn, Dcal, Dpi_pn);

    // chain the Jacobian matrices
    const Matrix23 Dpi_pc = Dpi_pn * Dpn_pc;
    if (Dpose)
      *Dpose = Dpi_pc * Dpc_pose;
    if (Dpoint)
      *Dpoint = (Dpi_pc * Dpc_point).leftCols<2>(); // only 2dof are important for the point (direction-only)
    return pi;
  }

  /** project a point from world coordinate to the image, fixed Jacobians
   *  @param pw is a point in the world coordinate
   *  @param Dcamera is the Jacobian w.r.t. [pose3 calibration]
   *  @param Dpoint is the Jacobian w.r.t. point3
   */
  Point2 project2(
      const Point3& pw, //
<<<<<<< HEAD
      OptionalJacobian<2, DimC> Dcamera = boost::none,
=======
      OptionalJacobian<2, dimension> Dcamera = boost::none,
>>>>>>> 6b47b914
      OptionalJacobian<2, 3> Dpoint = boost::none) const {

    const Point3 pc = pose_.transform_to(pw);
    const Point2 pn = project_to_camera(pc);

    if (!Dcamera && !Dpoint) {
      return K_.uncalibrate(pn);
    } else {
      const double z = pc.z(), d = 1.0 / z;

      // uncalibration
      Matrix2K Dcal;
      Matrix2 Dpi_pn;
      const Point2 pi = K_.uncalibrate(pn, Dcal, Dpi_pn);

      if (Dcamera) { // TODO why does leftCols<6>() not compile ??
        calculateDpose(pn, d, Dpi_pn, (*Dcamera).leftCols(6));
        (*Dcamera).rightCols(DimK) = Dcal; // Jacobian wrt calib
      }
      if (Dpoint) {
        calculateDpoint(pn, d, pose_.rotation().matrix(), Dpi_pn, *Dpoint);
      }
      return pi;
    }
  }

  /// backproject a 2-dimensional point to a 3-dimensional point at given depth
  inline Point3 backproject(const Point2& p, double depth) const {
    const Point2 pn = K_.calibrate(p);
    const Point3 pc(pn.x() * depth, pn.y() * depth, depth);
    return pose_.transform_from(pc);
  }

  /// backproject a 2-dimensional point to a 3-dimensional point at infinity
  inline Point3 backprojectPointAtInfinity(const Point2& p) const {
    const Point2 pn = K_.calibrate(p);
    const Point3 pc(pn.x(), pn.y(), 1.0); //by convention the last element is 1
    return pose_.rotation().rotate(pc);
  }

  /**
   * Calculate range to a landmark
   * @param point 3D location of landmark
   * @param Dcamera the optionally computed Jacobian with respect to pose
   * @param Dpoint the optionally computed Jacobian with respect to the landmark
   * @return range (double)
   */
  double range(
      const Point3& point, //
<<<<<<< HEAD
      OptionalJacobian<1, DimC> Dcamera = boost::none,
=======
      OptionalJacobian<1, dimension> Dcamera = boost::none,
>>>>>>> 6b47b914
      OptionalJacobian<1, 3> Dpoint = boost::none) const {
    Matrix16 Dpose_;
    double result = pose_.range(point, Dcamera ? &Dpose_ : 0, Dpoint);
    if (Dcamera)
      *Dcamera << Dpose_, Eigen::Matrix<double, 1, DimK>::Zero();
    return result;
  }

  /**
   * Calculate range to another pose
   * @param pose Other SO(3) pose
   * @param Dcamera the optionally computed Jacobian with respect to pose
   * @param Dpose2 the optionally computed Jacobian with respect to the other pose
   * @return range (double)
   */
  double range(
      const Pose3& pose, //
<<<<<<< HEAD
      OptionalJacobian<1, DimC> Dcamera = boost::none,
=======
      OptionalJacobian<1, dimension> Dcamera = boost::none,
>>>>>>> 6b47b914
      OptionalJacobian<1, 6> Dpose = boost::none) const {
    Matrix16 Dpose_;
    double result = pose_.range(pose, Dcamera ? &Dpose_ : 0, Dpose);
    if (Dcamera)
      *Dcamera << Dpose_, Eigen::Matrix<double, 1, DimK>::Zero();
    return result;
  }

  /**
   * Calculate range to another camera
   * @param camera Other camera
   * @param Dcamera the optionally computed Jacobian with respect to pose
   * @param Dother the optionally computed Jacobian with respect to the other camera
   * @return range (double)
   */
  template<class CalibrationB>
  double range(
      const PinholeCamera<CalibrationB>& camera, //
<<<<<<< HEAD
      OptionalJacobian<1, DimC> Dcamera = boost::none,
=======
      OptionalJacobian<1, dimension> Dcamera = boost::none,
>>>>>>> 6b47b914
//      OptionalJacobian<1, 6 + traits::dimension<CalibrationB>::value> Dother =
       boost::optional<Matrix&> Dother =
          boost::none) const {
    Matrix16 Dcamera_, Dother_;
    double result = pose_.range(camera.pose(), Dcamera ? &Dcamera_ : 0,
        Dother ? &Dother_ : 0);
    if (Dcamera) {
       Dcamera->resize(1, 6 + DimK);
      *Dcamera << Dcamera_, Eigen::Matrix<double, 1, DimK>::Zero();
    }
    if (Dother) {
<<<<<<< HEAD
      Dother->resize(1, 6+traits::dimension<CalibrationB>::value);
=======
      Dother->resize(1, 6+CalibrationB::dimension);
>>>>>>> 6b47b914
      Dother->setZero();
      Dother->block(0, 0, 1, 6) = Dother_;
    }
    return result;
  }

  /**
   * Calculate range to another camera
   * @param camera Other camera
   * @param Dcamera the optionally computed Jacobian with respect to pose
   * @param Dother the optionally computed Jacobian with respect to the other camera
   * @return range (double)
   */
  double range(
      const CalibratedCamera& camera, //
<<<<<<< HEAD
      OptionalJacobian<1, DimC> Dcamera = boost::none,
=======
      OptionalJacobian<1, dimension> Dcamera = boost::none,
>>>>>>> 6b47b914
      OptionalJacobian<1, 6> Dother = boost::none) const {
    return range(camera.pose(), Dcamera, Dother);
  }

private:

  /**
   * Calculate Jacobian with respect to pose
   * @param pn projection in normalized coordinates
   * @param d disparity (inverse depth)
   * @param Dpi_pn derivative of uncalibrate with respect to pn
   * @param Dpose Output argument, can be matrix or block, assumed right size !
   * See http://eigen.tuxfamily.org/dox/TopicFunctionTakingEigenTypes.html
   */
  template<typename Derived>
  static void calculateDpose(const Point2& pn, double d, const Matrix2& Dpi_pn,
      Eigen::MatrixBase<Derived> const & Dpose) {
    // optimized version of derivatives, see CalibratedCamera.nb
    const double u = pn.x(), v = pn.y();
    double uv = u * v, uu = u * u, vv = v * v;
    Matrix26 Dpn_pose;
    Dpn_pose << uv, -1 - uu, v, -d, 0, d * u, 1 + vv, -uv, -u, 0, -d, d * v;
    assert(Dpose.rows()==2 && Dpose.cols()==6);
    const_cast<Eigen::MatrixBase<Derived>&>(Dpose) = //
        Dpi_pn * Dpn_pose;
  }

  /**
   * Calculate Jacobian with respect to point
   * @param pn projection in normalized coordinates
   * @param d disparity (inverse depth)
   * @param Dpi_pn derivative of uncalibrate with respect to pn
   * @param Dpoint Output argument, can be matrix or block, assumed right size !
   * See http://eigen.tuxfamily.org/dox/TopicFunctionTakingEigenTypes.html
   */
  template<typename Derived>
  static void calculateDpoint(const Point2& pn, double d, const Matrix3& R,
      const Matrix2& Dpi_pn, Eigen::MatrixBase<Derived> const & Dpoint) {
    // optimized version of derivatives, see CalibratedCamera.nb
    const double u = pn.x(), v = pn.y();
    Matrix23 Dpn_point;
    Dpn_point << //
        R(0, 0) - u * R(0, 2), R(1, 0) - u * R(1, 2), R(2, 0) - u * R(2, 2), //
    /**/R(0, 1) - v * R(0, 2), R(1, 1) - v * R(1, 2), R(2, 1) - v * R(2, 2);
    Dpn_point *= d;
    assert(Dpoint.rows()==2 && Dpoint.cols()==3);
    const_cast<Eigen::MatrixBase<Derived>&>(Dpoint) = //
        Dpi_pn * Dpn_point;
  }

  /** Serialization function */
  friend class boost::serialization::access;
  template<class Archive>
  void serialize(Archive & ar, const unsigned int version) {
    ar & BOOST_SERIALIZATION_NVP(pose_);
    ar & BOOST_SERIALIZATION_NVP(K_);
  }

};


template<typename Calibration>
<<<<<<< HEAD
struct GTSAM_EXPORT is_manifold<PinholeCamera<Calibration> > : public boost::true_type {
};

template<typename Calibration>
struct GTSAM_EXPORT dimension<PinholeCamera<Calibration> > : public boost::integral_constant<
    int, dimension<Pose3>::value + dimension<Calibration>::value> {
};

template<typename Calibration>
struct GTSAM_EXPORT zero<PinholeCamera<Calibration> > {
  static PinholeCamera<Calibration> value() {
    return PinholeCamera<Calibration>(zero<Pose3>::value(),
        zero<Calibration>::value());
  }
};

}
=======
struct traits< PinholeCamera<Calibration> > : public internal::Manifold<PinholeCamera<Calibration> > {};
>>>>>>> 6b47b914

} // \ gtsam<|MERGE_RESOLUTION|>--- conflicted
+++ resolved
@@ -36,16 +36,10 @@
   Pose3 pose_;
   Calibration K_;
 
-<<<<<<< HEAD
-  // Get dimensions of calibration type and This at compile time
-  static const int DimK = traits::dimension<Calibration>::value, //
-      DimC = 6 + DimK;
-=======
   GTSAM_CONCEPT_MANIFOLD_TYPE(Calibration)
 
   // Get dimensions of calibration type at compile time
   static const int DimK = FixedDimension<Calibration>::value;
->>>>>>> 6b47b914
 
 public:
 
@@ -178,26 +172,15 @@
 
   /// Manifold dimension
   inline size_t dim() const {
-<<<<<<< HEAD
-    return DimC;
-=======
     return dimension;
->>>>>>> 6b47b914
   }
 
   /// Manifold dimension
   inline static size_t Dim() {
-<<<<<<< HEAD
-    return DimC;
-  }
-
-  typedef Eigen::Matrix<double, DimC, 1> VectorK6;
-=======
     return dimension;
   }
 
   typedef Eigen::Matrix<double, dimension, 1> VectorK6;
->>>>>>> 6b47b914
 
   /// move a cameras according to d
   PinholeCamera retract(const Vector& d) const {
@@ -217,14 +200,11 @@
     return d;
   }
 
-<<<<<<< HEAD
-=======
   /// for Canonical
   static PinholeCamera identity() {
     return PinholeCamera(); // assumes that the default constructor is valid
   }
 
->>>>>>> 6b47b914
   /// @}
   /// @name Transformations and measurement functions
   /// @{
@@ -339,11 +319,7 @@
    */
   Point2 project2(
       const Point3& pw, //
-<<<<<<< HEAD
-      OptionalJacobian<2, DimC> Dcamera = boost::none,
-=======
       OptionalJacobian<2, dimension> Dcamera = boost::none,
->>>>>>> 6b47b914
       OptionalJacobian<2, 3> Dpoint = boost::none) const {
 
     const Point3 pc = pose_.transform_to(pw);
@@ -393,11 +369,7 @@
    */
   double range(
       const Point3& point, //
-<<<<<<< HEAD
-      OptionalJacobian<1, DimC> Dcamera = boost::none,
-=======
       OptionalJacobian<1, dimension> Dcamera = boost::none,
->>>>>>> 6b47b914
       OptionalJacobian<1, 3> Dpoint = boost::none) const {
     Matrix16 Dpose_;
     double result = pose_.range(point, Dcamera ? &Dpose_ : 0, Dpoint);
@@ -415,11 +387,7 @@
    */
   double range(
       const Pose3& pose, //
-<<<<<<< HEAD
-      OptionalJacobian<1, DimC> Dcamera = boost::none,
-=======
       OptionalJacobian<1, dimension> Dcamera = boost::none,
->>>>>>> 6b47b914
       OptionalJacobian<1, 6> Dpose = boost::none) const {
     Matrix16 Dpose_;
     double result = pose_.range(pose, Dcamera ? &Dpose_ : 0, Dpose);
@@ -438,11 +406,7 @@
   template<class CalibrationB>
   double range(
       const PinholeCamera<CalibrationB>& camera, //
-<<<<<<< HEAD
-      OptionalJacobian<1, DimC> Dcamera = boost::none,
-=======
       OptionalJacobian<1, dimension> Dcamera = boost::none,
->>>>>>> 6b47b914
 //      OptionalJacobian<1, 6 + traits::dimension<CalibrationB>::value> Dother =
        boost::optional<Matrix&> Dother =
           boost::none) const {
@@ -454,11 +418,7 @@
       *Dcamera << Dcamera_, Eigen::Matrix<double, 1, DimK>::Zero();
     }
     if (Dother) {
-<<<<<<< HEAD
-      Dother->resize(1, 6+traits::dimension<CalibrationB>::value);
-=======
       Dother->resize(1, 6+CalibrationB::dimension);
->>>>>>> 6b47b914
       Dother->setZero();
       Dother->block(0, 0, 1, 6) = Dother_;
     }
@@ -474,11 +434,7 @@
    */
   double range(
       const CalibratedCamera& camera, //
-<<<<<<< HEAD
-      OptionalJacobian<1, DimC> Dcamera = boost::none,
-=======
       OptionalJacobian<1, dimension> Dcamera = boost::none,
->>>>>>> 6b47b914
       OptionalJacobian<1, 6> Dother = boost::none) const {
     return range(camera.pose(), Dcamera, Dother);
   }
@@ -541,26 +497,7 @@
 
 
 template<typename Calibration>
-<<<<<<< HEAD
-struct GTSAM_EXPORT is_manifold<PinholeCamera<Calibration> > : public boost::true_type {
-};
-
 template<typename Calibration>
-struct GTSAM_EXPORT dimension<PinholeCamera<Calibration> > : public boost::integral_constant<
-    int, dimension<Pose3>::value + dimension<Calibration>::value> {
-};
-
-template<typename Calibration>
-struct GTSAM_EXPORT zero<PinholeCamera<Calibration> > {
-  static PinholeCamera<Calibration> value() {
-    return PinholeCamera<Calibration>(zero<Pose3>::value(),
-        zero<Calibration>::value());
-  }
-};
-
-}
-=======
 struct traits< PinholeCamera<Calibration> > : public internal::Manifold<PinholeCamera<Calibration> > {};
->>>>>>> 6b47b914
 
 } // \ gtsam